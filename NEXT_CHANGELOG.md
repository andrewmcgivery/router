# Changelog for the next release

All notable changes to Router will be documented in this file.

This project adheres to [Semantic Versioning](https://semver.org/spec/v2.0.0.html).

<!-- <THIS IS AN EXAMPLE, DO NOT REMOVE>

# [x.x.x] (unreleased) - 2022-mm-dd
> Important: X breaking changes below, indicated by **❗ BREAKING ❗**
## ❗ BREAKING ❗
## 🚀 Features
## 🐛 Fixes
## 🛠 Maintenance
## 📚 Documentation
## 🥼 Experimental

## Example section entry format

### Headline ([Issue #ISSUE_NUMBER](https://github.com/apollographql/router/issues/ISSUE_NUMBER))

Description! And a link to a [reference](http://url)

By [@USERNAME](https://github.com/USERNAME) in https://github.com/apollographql/router/pull/PULL_NUMBER
-->

<<<<<<< HEAD
# [x.x.x] (unreleased) - 2022-mm-dd

## ❗ BREAKING ❗
## 🚀 Features

### Scaffold: Add a Dockerfile and document it ([#2295](https://github.com/apollographql/router/issues/2295))

Projects you create via scaffold will now have a Dockerfile so you can build and ship a custom router container.
The docs have been updated with links and steps to build your custom router with plugins.

By [@o0Ignition0o](https://github.com/o0Ignition0o) in https://github.com/apollographql/router/pull/2307

### Apollo uplink: Configurable schema poll timeout ([PR #2271](https://github.com/apollographql/router/pull/2271))

In addition to the url and poll interval, Uplink poll timeout can now be configured via command line arg and env variable:

```bash
        --apollo-uplink-timeout <APOLLO_UPLINK_TIMEOUT>
            The timeout for each of the polls to Apollo Uplink. [env: APOLLO_UPLINK_TIMEOUT=] [default: 30s]
```

It defaults to 30 seconds.

By [@o0Ignition0o](https://github.com/o0Ignition0o) in https://github.com/apollographql/router/pull/2271

### Warm up the query plan cache on schema updates ([Issue #2302](https://github.com/apollographql/router/issues/2302), [Issue #2308](https://github.com/apollographql/router/issues/2308))

When the schema changes, queries have to go through the query planner again to get the plan cached, which creates latency
instabilities. There is now an option to select the most used queries from the query plan cache and run them again through
the query planner before switching the router to the new schema. This slows down the switch but the most used queries will
immediately use the cache.

This can be configured as follows:

```yaml
supergraph:
  query_planning:
    # runs the 100 most used queries through the query planner on schema changes
    warmed_up_queries: 100 # The default is 0, which means do not warm up.
    experimental_cache:
      in_memory:
        # sets the limit on the number of entries in the in memory query plan cache
        limit: 512
```

Query planning was also updated to finish executing and setting up the cache even if the client timeouts and cancels the request.

By [@Geal](https://github.com/geal) in https://github.com/apollographql/router/pull/2309

## 🐛 Fixes

### Propagate errors across inline fragments

GraphQL errors now correctly propagate across inline fragments.

By [@o0Ignition0o](https://github.com/o0Ignition0o) in https://github.com/apollographql/router/pull/2304

### Only rebuild protos if proto source changes

By [@scottdouglas1989](https://github.com/scottdouglas1989) in https://github.com/apollographql/router/pull/2283

### Return an error on duplicate keys in configuration ([Issue #1428](https://github.com/apollographql/router/issues/1428))

If you have duplicated keys in your yaml configuration like this:

```yaml
telemetry:
  tracing:
    propagation:
      jaeger: true
  tracing:
    propagation:
      jaeger: false
```

It will now throw an error on router startup:

`ERROR duplicated keys detected in your yaml configuration: 'telemetry.tracing'`

By [@bnjjj](https://github.com/bnjjj) in https://github.com/apollographql/router/pull/2270

### Return root `__typename` in first chunk of defer response when first response is empty ([Issue #1922](https://github.com/apollographql/router/issues/1922))

With this query:

```graphql
{
  __typename
  ...deferedFragment @defer
}

fragment deferedFragment on Query {
  slow
}
```

You will receive the first response chunk:

```json
{"data":{"__typename": "Query"},"hasNext":true}
```

By [@bnjjj](https://github.com/bnjjj) in https://github.com/apollographql/router/pull/2274

### Change log level when we can't get the schema from GCP ([Issue #2004](https://github.com/apollographql/router/issues/2004))

Set the log level for this specific log to `debug`.

By [@bnjjj](https://github.com/bnjjj) in https://github.com/apollographql/router/pull/2215

### Traces won't cause missing field-stats ([Issue #2267](https://github.com/apollographql/router/issues/2267))

Previously if a request was sampled for tracing it was not contributing to metrics correctly. This was a particular problem for users with a high sampling rate.
Now metrics and traces have been separated so that metrics are always comprehensive and traces are ancillary.

By [@bryncooke](https://github.com/bryncooke) in https://github.com/apollographql/router/pull/2277 and https://github.com/apollographql/router/pull/2286

### Replace notify recommended watcher with PollWatcher ([Issue #2245](https://github.com/apollographql/router/issues/2245))

We noticed that we kept receiving issues about hot reload. We tried to fix this a while back by moving from HotWatch to Notify, but there are still issues. The problem appears to be caused by having different mechanisms on different platforms. Switching to the PollWatcher, which offers less sophisticated functionality but is the same on all platforms, should solve these issues at the expense of slightly worse reactiveness.

By [@garypen](https://github.com/garypen) in https://github.com/apollographql/router/pull/2276

### Keep the error path when redacting subgraph errors ([Issue #1818](https://github.com/apollographql/router/issues/1818))

Error redaction was erasing the error's path, which made it impossible to affect the errors to deferred responses. Now the redacted errors keep the path. Since the response shape for the primary and deferred responses are defined from the API schema, there is no possibility of leaking internal schema information here.

By [@Geal](https://github.com/geal) in https://github.com/apollographql/router/pull/2273

### Wrong urldecoding for variables in get requests ([Issue #2248](https://github.com/apollographql/router/issues/2248))

Using APQs, any '+' characters would be replaced by spaces in variables, breaking for instance datetimes with timezone info.

By [@neominik](https://github.com/neominik) in https://github.com/apollographql/router/pull/2249

## 🛠 Maintenance

### Add more details when GraphQL request is invalid ([Issue #2301](https://github.com/apollographql/router/issues/2301))

Add more context to the error we're throwing if your GraphQL request is invalid, here is an exemple response if you pass `"variables": "null"` in your JSON payload.
```json
{
  "errors": [
    {
      "message": "Invalid GraphQL request",
      "extensions": {
        "details": "failed to deserialize the request body into JSON: invalid type: string \"null\", expected a map at line 1 column 100",
        "code": "INVALID_GRAPHQL_REQUEST"
      }
    }
  ]
}
```

By [@bnjjj](https://github.com/bnjjj) in https://github.com/apollographql/router/pull/2306

### Add outgoing request URLs for the subgraph calls in the OTEL spans ([Issue #2280](https://github.com/apollographql/router/issues/2280))

Add attribute named `http.url` containing the subgraph URL in span `subgraph_request`.

By [@bnjjj](https://github.com/bnjjj) in https://github.com/apollographql/router/pull/2291

### Return more consistent errors ([Issue #2101](https://github.com/apollographql/router/issues/2101))

Change some of our errors we returned by following [this specs](https://www.apollographql.com/docs/apollo-server/data/errors/). It adds a `code` field in `extensions` describing the current error. 

By [@bnjjj](https://github.com/bnjjj) in https://github.com/apollographql/router/pull/2178

## 🥼 Experimental

### Introduce a `router_service` ([Issue #1496](https://github.com/apollographql/router/issues/1496))

A `router_service` is now part of our service stack, which allows plugin developers to process raw http requests and raw http responses, that wrap the already available `supergraph_service`

By [@o0Ignition0o](https://github.com/o0Ignition0o) in https://github.com/apollographql/router/pull/2170

### Introduce an externalization mechanism based on `router_service` ([Issue #1916](https://github.com/apollographql/router/issues/1916))

If external extensibility is configured, then a block of data is transmitted (encoded as JSON) to an endpoint via an HTTP POST request. The router will process the response to the POST request before resuming execution.

Conceptually, an external co-processor performs the same functionality as you may provide via a rust plugin or a rhai script within the router. The difference is the protocol which governs the interaction between the router and the co-processor.

Sample configuration:

```yaml
plugins:
  experimental.external:
    url: http://127.0.0.1:8081 # mandatory URL which is the address of the co-processor
    timeout: 2s # optional timeout (2 seconds in this example). If not set, defaults to 1 second
    stages: # In future, multiple stages may be configurable
      router: # Currently, the only valid value is router
        request: # What data should we transmit to the co-processor from the router request?
          headers: true # All of these data content attributes are optional and false by default.
          context: true
          body: true
          sdl: true
        response: # What data should we transmit to the co-processor from the router response?
          headers: true
          context: true
```

By [@garypen](https://github.com/garypen) in https://github.com/apollographql/router/pull/2229
=======
# [x.x.x] (unreleased) - 2022-mm-dd
>>>>>>> 26a5d5ba
<|MERGE_RESOLUTION|>--- conflicted
+++ resolved
@@ -24,7 +24,6 @@
 By [@USERNAME](https://github.com/USERNAME) in https://github.com/apollographql/router/pull/PULL_NUMBER
 -->
 
-<<<<<<< HEAD
 # [x.x.x] (unreleased) - 2022-mm-dd
 
 ## ❗ BREAKING ❗
@@ -189,7 +188,7 @@
 
 ### Return more consistent errors ([Issue #2101](https://github.com/apollographql/router/issues/2101))
 
-Change some of our errors we returned by following [this specs](https://www.apollographql.com/docs/apollo-server/data/errors/). It adds a `code` field in `extensions` describing the current error. 
+Change some of our errors we returned by following [this specs](https://www.apollographql.com/docs/apollo-server/data/errors/). It adds a `code` field in `extensions` describing the current error.
 
 By [@bnjjj](https://github.com/bnjjj) in https://github.com/apollographql/router/pull/2178
 
@@ -226,7 +225,4 @@
           context: true
 ```
 
-By [@garypen](https://github.com/garypen) in https://github.com/apollographql/router/pull/2229
-=======
-# [x.x.x] (unreleased) - 2022-mm-dd
->>>>>>> 26a5d5ba
+By [@garypen](https://github.com/garypen) in https://github.com/apollographql/router/pull/2229