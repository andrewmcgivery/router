//! Implements the Execution phase of the request lifecycle.

use std::sync::Arc;
use std::task::Poll;

use futures::future::ready;
use futures::future::BoxFuture;
use futures::stream::once;
use futures::stream::BoxStream;
use futures::StreamExt;
<<<<<<< HEAD
use http::StatusCode;
=======
use tower::buffer::Buffer;
>>>>>>> 6e3a84fb
use tower::util::BoxService;
use tower::BoxError;
use tower::ServiceBuilder;
use tower::ServiceExt;
use tower_service::Service;
use tracing::Instrument;

use super::layers::allow_only_http_post_mutations::AllowOnlyHttpPostMutationsLayer;
use super::new_service::NewService;
use super::subgraph_service::SubgraphServiceFactory;
use super::Plugins;
use crate::graphql::Response;
use crate::ExecutionRequest;
use crate::ExecutionResponse;
use crate::Schema;

/// [`Service`] for query execution.
#[derive(Clone)]
pub struct ExecutionService<SF: SubgraphServiceFactory> {
    pub(crate) schema: Arc<Schema>,
    pub(crate) subgraph_creator: Arc<SF>,
}

//#[buildstructor::buildstructor]
impl<SF: SubgraphServiceFactory> ExecutionService<SF> {
    //#[builder]
    pub fn new(schema: Arc<Schema>, subgraph_creator: Arc<SF>) -> Self {
        Self {
            schema,
            subgraph_creator,
        }
    }
}

impl<SF> Service<ExecutionRequest> for ExecutionService<SF>
where
    SF: SubgraphServiceFactory,
{
    type Response = ExecutionResponse<BoxStream<'static, Response>>;
    type Error = BoxError;
    type Future = BoxFuture<'static, Result<Self::Response, Self::Error>>;

    fn poll_ready(
        &mut self,
        _cx: &mut std::task::Context<'_>,
    ) -> Poll<std::result::Result<(), Self::Error>> {
        // We break backpressure here.
        // We can implement backpressure, but we need to think about what we want out of it.
        // For instance, should be block all services if one downstream service is not ready?
        // This may not make sense if you have hundreds of services.
        Poll::Ready(Ok(()))
    }

    fn call(&mut self, req: ExecutionRequest) -> Self::Future {
        let this = self.clone();
        let fut = async move {
            let context = req.context;
            let ctx = context.clone();
            let (sender, receiver) = futures::channel::mpsc::channel(10);

<<<<<<< HEAD
            tokio::task::spawn(
                async move {
                    req.query_plan
                        .execute(
                            &context,
                            &this.subgraph_creator,
                            req.originating_request.clone(),
                            &this.schema,
                            sender,
                        )
                        .await;
                }
                .in_current_span(),
            );
=======
            let first = req
                .query_plan
                .execute(
                    &context,
                    &this.subgraph_services,
                    req.originating_request.clone(),
                    &this.schema,
                    sender,
                )
                .await;
>>>>>>> 6e3a84fb

            let rest = receiver;

            let stream = once(ready(first)).chain(rest).boxed();

            Ok(ExecutionResponse::new_from_response(
                http::Response::new(stream as BoxStream<'static, Response>).into(),
                ctx,
            ))
        }
        .in_current_span();
        Box::pin(fut)
    }
}

pub(crate) trait ExecutionServiceFactory:
    NewService<ExecutionRequest, Service = Self::ExecutionService> + Clone + Send + 'static
{
    type ExecutionService: Service<
            ExecutionRequest,
            Response = ExecutionResponse<BoxStream<'static, Response>>,
            Error = BoxError,
            Future = Self::Future,
        > + Send;
    type Future: Send;
}

#[derive(Clone)]
pub(crate) struct ExecutionCreator<SF: SubgraphServiceFactory> {
    pub(crate) schema: Arc<Schema>,
    pub(crate) plugins: Arc<Plugins>,
    pub(crate) subgraph_creator: Arc<SF>,
}

impl<SF> NewService<ExecutionRequest> for ExecutionCreator<SF>
where
    SF: SubgraphServiceFactory,
{
    type Service =
        BoxService<ExecutionRequest, ExecutionResponse<BoxStream<'static, Response>>, BoxError>;

    fn new_service(&self) -> Self::Service {
        ServiceBuilder::new()
            .layer(AllowOnlyHttpPostMutationsLayer::default())
            .service(
                self.plugins.iter().rev().fold(
                    crate::services::execution_service::ExecutionService {
                        schema: self.schema.clone(),
                        subgraph_creator: self.subgraph_creator.clone(),
                    }
                    .boxed(),
                    |acc, (_, e)| e.execution_service(acc),
                ),
            )
            .boxed()
    }
}

impl<SF: SubgraphServiceFactory> ExecutionServiceFactory for ExecutionCreator<SF> {
    type ExecutionService =
        BoxService<ExecutionRequest, ExecutionResponse<BoxStream<'static, Response>>, BoxError>;
    type Future = <<ExecutionCreator<SF> as NewService<ExecutionRequest>>::Service as Service<
        ExecutionRequest,
    >>::Future;
}<|MERGE_RESOLUTION|>--- conflicted
+++ resolved
@@ -8,11 +8,6 @@
 use futures::stream::once;
 use futures::stream::BoxStream;
 use futures::StreamExt;
-<<<<<<< HEAD
-use http::StatusCode;
-=======
-use tower::buffer::Buffer;
->>>>>>> 6e3a84fb
 use tower::util::BoxService;
 use tower::BoxError;
 use tower::ServiceBuilder;
@@ -73,33 +68,16 @@
             let ctx = context.clone();
             let (sender, receiver) = futures::channel::mpsc::channel(10);
 
-<<<<<<< HEAD
-            tokio::task::spawn(
-                async move {
-                    req.query_plan
-                        .execute(
-                            &context,
-                            &this.subgraph_creator,
-                            req.originating_request.clone(),
-                            &this.schema,
-                            sender,
-                        )
-                        .await;
-                }
-                .in_current_span(),
-            );
-=======
             let first = req
                 .query_plan
                 .execute(
                     &context,
-                    &this.subgraph_services,
+                    &this.subgraph_creator,
                     req.originating_request.clone(),
                     &this.schema,
                     sender,
                 )
                 .await;
->>>>>>> 6e3a84fb
 
             let rest = receiver;
 
