--- conflicted
+++ resolved
@@ -59,17 +59,10 @@
             .storage_path
             .unwrap_or_else(default_storage_path);
 
-        let schema_config = Default::default();
-        let schema = Schema::parse(init.supergraph_sdl.clone().as_str(), &schema_config)?;
-
         let plugin = Self {
             enabled: init.config.enabled,
             supergraph_sdl: init.supergraph_sdl.clone(),
             storage_path: storage_path.clone().into(),
-<<<<<<< HEAD
-            schema: Arc::new(schema),
-=======
->>>>>>> 5d117998
         };
 
         if init.config.enabled {
