use std::sync::Arc;

use apollo_compiler::NodeStr;
use router_bridge::planner::PlanOptions;
use router_bridge::planner::UsageReporting;
use serde::Deserialize;
use serde::Serialize;

pub(crate) use self::fetch::OperationKind;
use super::fetch;
use super::subscription::SubscriptionNode;
use crate::error::CacheResolverError;
use crate::json_ext::Object;
use crate::json_ext::Path;
use crate::json_ext::Value;
use crate::plugins::authorization::CacheKeyMetadata;
use crate::query_planner::fetch::QueryHash;
use crate::query_planner::fetch::SubgraphSchemas;
use crate::spec::Query;

/// A planner key.
///
/// This type contains everything needed to separate query plan cache entries
#[derive(Clone)]
pub(crate) struct QueryKey {
    pub(crate) filtered_query: String,
    pub(crate) original_query: String,
    pub(crate) operation_name: Option<String>,
    pub(crate) metadata: CacheKeyMetadata,
    pub(crate) plan_options: PlanOptions,
}

/// A plan for a given GraphQL query
#[derive(Debug, Serialize, Deserialize)]
pub struct QueryPlan {
    pub(crate) usage_reporting: Arc<UsageReporting>,
    pub(crate) root: PlanNode,
    /// String representation of the query plan (not a json representation)
    pub(crate) formatted_query_plan: Option<String>,
    pub(crate) query: Arc<Query>,
}

/// This default impl is useful for test users
/// who will need `QueryPlan`s to work with the `QueryPlannerService` and the `ExecutionService`
#[buildstructor::buildstructor]
impl QueryPlan {
    #[builder]
    pub(crate) fn fake_new(
        root: Option<PlanNode>,
        usage_reporting: Option<UsageReporting>,
    ) -> Self {
        Self {
            usage_reporting: usage_reporting
                .unwrap_or_else(|| UsageReporting {
                    stats_report_key: "this is a test report key".to_string(),
                    referenced_fields_by_type: Default::default(),
                })
                .into(),
            root: root.unwrap_or_else(|| PlanNode::Sequence { nodes: Vec::new() }),
            formatted_query_plan: Default::default(),
            query: Arc::new(Query::empty()),
        }
    }
}

impl QueryPlan {
    pub(crate) fn is_deferred(&self, operation: Option<&str>, variables: &Object) -> bool {
        self.root.is_deferred(operation, variables, &self.query)
    }

    pub(crate) fn is_subscription(&self, operation: Option<&str>) -> bool {
        match self.query.operation(operation) {
            Some(op) => matches!(op.kind(), OperationKind::Subscription),
            None => false,
        }
    }

    pub(crate) fn query_hashes(
        &self,
        operation: Option<&str>,
        variables: &Object,
    ) -> Result<Vec<Arc<QueryHash>>, CacheResolverError> {
        self.root.query_hashes(operation, variables, &self.query)
    }
}

/// Query plans are composed of a set of nodes.
#[derive(Debug, Clone, PartialEq, Deserialize, Serialize)]
#[serde(rename_all = "PascalCase", tag = "kind")]
pub(crate) enum PlanNode {
    /// These nodes must be executed in order.
    Sequence {
        /// The plan nodes that make up the sequence execution.
        nodes: Vec<PlanNode>,
    },

    /// These nodes may be executed in parallel.
    Parallel {
        /// The plan nodes that make up the parallel execution.
        nodes: Vec<PlanNode>,
    },

    /// Fetch some data from a subgraph.
    Fetch(fetch::FetchNode),

    /// Merge the current resultset with the response.
    Flatten(FlattenNode),

    Defer {
        primary: Primary,
        deferred: Vec<DeferredNode>,
    },

    Subscription {
        primary: SubscriptionNode,
        rest: Option<Box<PlanNode>>,
    },

    #[serde(rename_all = "camelCase")]
    Condition {
        condition: String,
        if_clause: Option<Box<PlanNode>>,
        else_clause: Option<Box<PlanNode>>,
    },
}

impl PlanNode {
    pub(crate) fn contains_mutations(&self) -> bool {
        match self {
            Self::Sequence { nodes } => nodes.iter().any(|n| n.contains_mutations()),
            Self::Parallel { nodes } => nodes.iter().any(|n| n.contains_mutations()),
            Self::Fetch(fetch_node) => fetch_node.operation_kind() == &OperationKind::Mutation,
            Self::Defer { primary, .. } => primary
                .node
                .as_ref()
                .map(|n| n.contains_mutations())
                .unwrap_or(false),
            Self::Subscription { .. } => false,
            Self::Flatten(_) => false,
            Self::Condition {
                if_clause,
                else_clause,
                ..
            } => {
                if let Some(node) = if_clause {
                    if node.contains_mutations() {
                        return true;
                    }
                }
                if let Some(node) = else_clause {
                    if node.contains_mutations() {
                        return true;
                    }
                }
                false
            }
        }
    }

    pub(crate) fn is_deferred(
        &self,
        operation: Option<&str>,
        variables: &Object,
        query: &Query,
    ) -> bool {
        match self {
            Self::Sequence { nodes } => nodes
                .iter()
                .any(|n| n.is_deferred(operation, variables, query)),
            Self::Parallel { nodes } => nodes
                .iter()
                .any(|n| n.is_deferred(operation, variables, query)),
            Self::Flatten(node) => node.node.is_deferred(operation, variables, query),
            Self::Fetch(..) => false,
            Self::Defer { .. } => true,
            Self::Subscription { .. } => false,
            Self::Condition {
                if_clause,
                else_clause,
                condition,
            } => {
                if query
                    .variable_value(operation, condition.as_str(), variables)
                    .map(|v| *v == Value::Bool(true))
                    .unwrap_or(true)
                {
                    // right now ConditionNode is only used with defer, but it might be used
                    // in the future to implement @skip and @include execution
                    if let Some(node) = if_clause {
                        if node.is_deferred(operation, variables, query) {
                            return true;
                        }
                    }
                } else if let Some(node) = else_clause {
                    if node.is_deferred(operation, variables, query) {
                        return true;
                    }
                }

                false
            }
        }
    }

    /// Iteratively populate a Vec of QueryHashes representing Fetches in this plan.
    ///
    /// Do not include any operations which contain "requires" elements.
    ///
    /// This function is specifically designed to be used within the context of simple batching. It
    /// explicitly fails if nodes which should *not* be encountered within that context are
    /// encountered. e.g.: PlanNode::Defer
    ///
    /// It's unlikely/impossible that PlanNode::Defer or PlanNode::Subscription will ever be
    /// supported, but it may be that PlanNode::Condition must eventually be supported (or other
    /// new nodes types that are introduced). Explicitly fail each type to provide extra error
    /// details and don't use _ so that future node types must be handled here.
    pub(crate) fn query_hashes(
        &self,
        operation: Option<&str>,
        variables: &Object,
        query: &Query,
    ) -> Result<Vec<Arc<QueryHash>>, CacheResolverError> {
        let mut query_hashes = vec![];
        let mut new_targets = vec![self];

        loop {
            let targets = new_targets;
            if targets.is_empty() {
                break;
            }

            new_targets = vec![];
            for target in targets {
                match target {
                    PlanNode::Sequence { nodes } | PlanNode::Parallel { nodes } => {
                        new_targets.extend(nodes);
                    }
                    PlanNode::Fetch(node) => {
                        // If requires.is_empty() we can batch it!
                        if node.requires.is_empty() {
                            query_hashes.push(node.schema_aware_hash.clone());
                        }
                    }
                    PlanNode::Flatten(node) => new_targets.push(&node.node),
                    PlanNode::Defer { .. } => {
                        return Err(CacheResolverError::BatchingError(
                            "unexpected defer node encountered during query_hash processing"
                                .to_string(),
                        ))
                    }
                    PlanNode::Subscription { .. } => {
                        return Err(CacheResolverError::BatchingError(
                            "unexpected subscription node encountered during query_hash processing"
                                .to_string(),
                        ))
                    }
                    PlanNode::Condition {
                        if_clause,
                        else_clause,
                        condition,
                    } => {
                        if query
                            .variable_value(operation, condition.as_str(), variables)
                            .map(|v| *v == Value::Bool(true))
                            .unwrap_or(true)
                        {
                            if let Some(node) = if_clause {
                                new_targets.push(node);
                            }
                        } else if let Some(node) = else_clause {
                            new_targets.push(node);
                        }
                    }
                }
            }
        }
        Ok(query_hashes)
    }

    pub(crate) fn subgraph_fetches(&self) -> usize {
        match self {
            PlanNode::Sequence { nodes } => nodes.iter().map(|n| n.subgraph_fetches()).sum(),
            PlanNode::Parallel { nodes } => nodes.iter().map(|n| n.subgraph_fetches()).sum(),
            PlanNode::Fetch(_) => 1,
            PlanNode::Flatten(node) => node.node.subgraph_fetches(),
            PlanNode::Defer { primary, deferred } => {
                primary.node.as_ref().map_or(0, |n| n.subgraph_fetches())
                    + deferred
                        .iter()
                        .map(|n| n.node.as_ref().map_or(0, |n| n.subgraph_fetches()))
                        .sum::<usize>()
            }
            // A `SubscriptionNode` makes a request to a subgraph, so counting it as 1
            PlanNode::Subscription { rest, .. } => {
                rest.as_ref().map_or(0, |n| n.subgraph_fetches()) + 1
            }
            // Compute the highest possible value for condition nodes
            PlanNode::Condition {
                if_clause,
                else_clause,
                ..
            } => std::cmp::max(
                if_clause
                    .as_ref()
                    .map(|n| n.subgraph_fetches())
                    .unwrap_or(0),
                else_clause
                    .as_ref()
                    .map(|n| n.subgraph_fetches())
                    .unwrap_or(0),
            ),
        }
    }

<<<<<<< HEAD
    pub(crate) fn hash_subqueries(
        &mut self,
        schemas: &HashMap<String, Arc<Valid<apollo_compiler::Schema>>>,
        supergraph_schema_hash: &str,
    ) {
        match self {
            PlanNode::Fetch(fetch_node) => {
                if let Some(schema) = schemas.get(&fetch_node.service_name) {
                    fetch_node.hash_subquery(schema, supergraph_schema_hash);
                }
=======
    pub(crate) fn hash_subqueries(&mut self, subgraph_schemas: &SubgraphSchemas) {
        match self {
            PlanNode::Fetch(fetch_node) => {
                fetch_node.hash_subquery(subgraph_schemas);
>>>>>>> 0137e0cf
            }

            PlanNode::Sequence { nodes } => {
                for node in nodes {
<<<<<<< HEAD
                    node.hash_subqueries(schemas, supergraph_schema_hash);
=======
                    node.hash_subqueries(subgraph_schemas);
>>>>>>> 0137e0cf
                }
            }
            PlanNode::Parallel { nodes } => {
                for node in nodes {
<<<<<<< HEAD
                    node.hash_subqueries(schemas, supergraph_schema_hash);
                }
            }
            PlanNode::Flatten(flatten) => flatten
                .node
                .hash_subqueries(schemas, supergraph_schema_hash),
            PlanNode::Defer { primary, deferred } => {
                if let Some(node) = primary.node.as_mut() {
                    node.hash_subqueries(schemas, supergraph_schema_hash);
=======
                    node.hash_subqueries(subgraph_schemas);
                }
            }
            PlanNode::Flatten(flatten) => flatten.node.hash_subqueries(subgraph_schemas),
            PlanNode::Defer { primary, deferred } => {
                if let Some(node) = primary.node.as_mut() {
                    node.hash_subqueries(subgraph_schemas);
>>>>>>> 0137e0cf
                }
                for deferred_node in deferred {
                    if let Some(node) = deferred_node.node.take() {
                        let mut new_node = (*node).clone();
<<<<<<< HEAD
                        new_node.hash_subqueries(schemas, supergraph_schema_hash);
=======
                        new_node.hash_subqueries(subgraph_schemas);
>>>>>>> 0137e0cf
                        deferred_node.node = Some(Arc::new(new_node));
                    }
                }
            }
            PlanNode::Subscription { primary: _, rest } => {
                if let Some(node) = rest.as_mut() {
<<<<<<< HEAD
                    node.hash_subqueries(schemas, supergraph_schema_hash);
=======
                    node.hash_subqueries(subgraph_schemas);
>>>>>>> 0137e0cf
                }
            }
            PlanNode::Condition {
                condition: _,
                if_clause,
                else_clause,
            } => {
                if let Some(node) = if_clause.as_mut() {
<<<<<<< HEAD
                    node.hash_subqueries(schemas, supergraph_schema_hash);
                }
                if let Some(node) = else_clause.as_mut() {
                    node.hash_subqueries(schemas, supergraph_schema_hash);
=======
                    node.hash_subqueries(subgraph_schemas);
                }
                if let Some(node) = else_clause.as_mut() {
                    node.hash_subqueries(subgraph_schemas);
>>>>>>> 0137e0cf
                }
            }
        }
    }

    #[cfg(test)]
    /// Retrieves all the services used across all plan nodes.
    ///
    /// Note that duplicates are not filtered.
    pub(crate) fn service_usage<'a>(&'a self) -> Box<dyn Iterator<Item = &'a str> + 'a> {
        match self {
            Self::Sequence { nodes } | Self::Parallel { nodes } => {
                Box::new(nodes.iter().flat_map(|x| x.service_usage()))
            }
            Self::Fetch(fetch) => Box::new(Some(fetch.service_name()).into_iter()),
            Self::Subscription { primary, rest } => match rest {
                Some(rest) => Box::new(
                    rest.service_usage()
                        .chain(Some(primary.service_name.as_str())),
                ) as Box<dyn Iterator<Item = &'a str> + 'a>,
                None => Box::new(Some(primary.service_name.as_str()).into_iter()),
            },
            Self::Flatten(flatten) => flatten.node.service_usage(),
            Self::Defer { primary, deferred } => primary
                .node
                .as_ref()
                .map(|n| {
                    Box::new(
                        n.service_usage().chain(
                            deferred
                                .iter()
                                .flat_map(|d| d.node.iter().flat_map(|node| node.service_usage())),
                        ),
                    ) as Box<dyn Iterator<Item = &'a str> + 'a>
                })
                .unwrap_or_else(|| {
                    Box::new(std::iter::empty()) as Box<dyn Iterator<Item = &'a str> + 'a>
                }),

            Self::Condition {
                if_clause,
                else_clause,
                ..
            } => match (if_clause, else_clause) {
                (None, None) => Box::new(None.into_iter()),
                (None, Some(node)) => node.service_usage(),
                (Some(node), None) => node.service_usage(),
                (Some(if_node), Some(else_node)) => {
                    Box::new(if_node.service_usage().chain(else_node.service_usage()))
                }
            },
        }
    }

    pub(crate) fn extract_authorization_metadata(
        &mut self,
        subgraph_schemas: &SubgraphSchemas,
        key: &CacheKeyMetadata,
    ) {
        match self {
            PlanNode::Fetch(fetch_node) => {
                fetch_node.extract_authorization_metadata(subgraph_schemas, key);
            }

            PlanNode::Sequence { nodes } => {
                for node in nodes {
                    node.extract_authorization_metadata(subgraph_schemas, key);
                }
            }
            PlanNode::Parallel { nodes } => {
                for node in nodes {
                    node.extract_authorization_metadata(subgraph_schemas, key);
                }
            }
            PlanNode::Flatten(flatten) => flatten
                .node
                .extract_authorization_metadata(subgraph_schemas, key),
            PlanNode::Defer { primary, deferred } => {
                if let Some(node) = primary.node.as_mut() {
                    node.extract_authorization_metadata(subgraph_schemas, key);
                }
                for deferred_node in deferred {
                    if let Some(node) = deferred_node.node.take() {
                        let mut new_node = (*node).clone();
                        new_node.extract_authorization_metadata(subgraph_schemas, key);
                        deferred_node.node = Some(Arc::new(new_node));
                    }
                }
            }
            PlanNode::Subscription { primary: _, rest } => {
                if let Some(node) = rest.as_mut() {
                    node.extract_authorization_metadata(subgraph_schemas, key);
                }
            }
            PlanNode::Condition {
                condition: _,
                if_clause,
                else_clause,
            } => {
                if let Some(node) = if_clause.as_mut() {
                    node.extract_authorization_metadata(subgraph_schemas, key);
                }
                if let Some(node) = else_clause.as_mut() {
                    node.extract_authorization_metadata(subgraph_schemas, key);
                }
            }
        }
    }
}

/// A flatten node.
#[derive(Debug, Clone, PartialEq, Deserialize, Serialize)]
#[serde(rename_all = "camelCase")]
pub(crate) struct FlattenNode {
    /// The path when result should be merged.
    pub(crate) path: Path,

    /// The child execution plan.
    pub(crate) node: Box<PlanNode>,
}

/// A primary query for a Defer node, the non deferred part
#[derive(Debug, Clone, PartialEq, Deserialize, Serialize)]
#[serde(rename_all = "camelCase")]
pub(crate) struct Primary {
    /// The part of the original query that "selects" the data to
    /// send in that primary response (once the plan in `node` completes).
    pub(crate) subselection: Option<String>,

    // The plan to get all the data for that primary part
    pub(crate) node: Option<Box<PlanNode>>,
}

/// The "deferred" parts of the defer (note that it's an array). Each
/// of those deferred elements will correspond to a different chunk of
/// the response to the client (after the initial non-deferred one that is).
#[derive(Debug, Clone, PartialEq, Deserialize, Serialize)]
#[serde(rename_all = "camelCase")]
pub(crate) struct DeferredNode {
    /// References one or more fetch node(s) (by `id`) within
    /// `primary.node`. The plan of this deferred part should not
    /// be started before all those fetches returns.
    pub(crate) depends: Vec<Depends>,

    /// The optional defer label.
    pub(crate) label: Option<NodeStr>,
    /// Path to the @defer this correspond to. `subselection` start at that `path`.
    pub(crate) query_path: Path,
    /// The part of the original query that "selects" the data to send
    /// in that deferred response (once the plan in `node` completes).
    /// Will be set _unless_ `node` is a `DeferNode` itself.
    pub(crate) subselection: Option<String>,
    /// The plan to get all the data for that deferred part
    pub(crate) node: Option<Arc<PlanNode>>,
}

/// A deferred node.
#[derive(Debug, Clone, PartialEq, Deserialize, Serialize)]
#[serde(rename_all = "camelCase")]
pub(crate) struct Depends {
    pub(crate) id: NodeStr,
}<|MERGE_RESOLUTION|>--- conflicted
+++ resolved
@@ -312,75 +312,44 @@
         }
     }
 
-<<<<<<< HEAD
     pub(crate) fn hash_subqueries(
         &mut self,
-        schemas: &HashMap<String, Arc<Valid<apollo_compiler::Schema>>>,
+        subgraph_schemas: &SubgraphSchemas,
         supergraph_schema_hash: &str,
     ) {
         match self {
             PlanNode::Fetch(fetch_node) => {
-                if let Some(schema) = schemas.get(&fetch_node.service_name) {
-                    fetch_node.hash_subquery(schema, supergraph_schema_hash);
-                }
-=======
-    pub(crate) fn hash_subqueries(&mut self, subgraph_schemas: &SubgraphSchemas) {
-        match self {
-            PlanNode::Fetch(fetch_node) => {
-                fetch_node.hash_subquery(subgraph_schemas);
->>>>>>> 0137e0cf
+                fetch_node.hash_subquery(subgraph_schemas, supergraph_schema_hash);
             }
 
             PlanNode::Sequence { nodes } => {
                 for node in nodes {
-<<<<<<< HEAD
-                    node.hash_subqueries(schemas, supergraph_schema_hash);
-=======
-                    node.hash_subqueries(subgraph_schemas);
->>>>>>> 0137e0cf
+                    node.hash_subqueries(subgraph_schemas, supergraph_schema_hash);
                 }
             }
             PlanNode::Parallel { nodes } => {
                 for node in nodes {
-<<<<<<< HEAD
-                    node.hash_subqueries(schemas, supergraph_schema_hash);
+                    node.hash_subqueries(subgraph_schemas, supergraph_schema_hash);
                 }
             }
             PlanNode::Flatten(flatten) => flatten
                 .node
-                .hash_subqueries(schemas, supergraph_schema_hash),
+                .hash_subqueries(subgraph_schemas, supergraph_schema_hash),
             PlanNode::Defer { primary, deferred } => {
                 if let Some(node) = primary.node.as_mut() {
-                    node.hash_subqueries(schemas, supergraph_schema_hash);
-=======
-                    node.hash_subqueries(subgraph_schemas);
-                }
-            }
-            PlanNode::Flatten(flatten) => flatten.node.hash_subqueries(subgraph_schemas),
-            PlanNode::Defer { primary, deferred } => {
-                if let Some(node) = primary.node.as_mut() {
-                    node.hash_subqueries(subgraph_schemas);
->>>>>>> 0137e0cf
+                    node.hash_subqueries(subgraph_schemas, supergraph_schema_hash);
                 }
                 for deferred_node in deferred {
                     if let Some(node) = deferred_node.node.take() {
                         let mut new_node = (*node).clone();
-<<<<<<< HEAD
-                        new_node.hash_subqueries(schemas, supergraph_schema_hash);
-=======
-                        new_node.hash_subqueries(subgraph_schemas);
->>>>>>> 0137e0cf
+                        new_node.hash_subqueries(subgraph_schemas, supergraph_schema_hash);
                         deferred_node.node = Some(Arc::new(new_node));
                     }
                 }
             }
             PlanNode::Subscription { primary: _, rest } => {
                 if let Some(node) = rest.as_mut() {
-<<<<<<< HEAD
-                    node.hash_subqueries(schemas, supergraph_schema_hash);
-=======
-                    node.hash_subqueries(subgraph_schemas);
->>>>>>> 0137e0cf
+                    node.hash_subqueries(subgraph_schemas, supergraph_schema_hash);
                 }
             }
             PlanNode::Condition {
@@ -389,17 +358,10 @@
                 else_clause,
             } => {
                 if let Some(node) = if_clause.as_mut() {
-<<<<<<< HEAD
-                    node.hash_subqueries(schemas, supergraph_schema_hash);
+                    node.hash_subqueries(subgraph_schemas, supergraph_schema_hash);
                 }
                 if let Some(node) = else_clause.as_mut() {
-                    node.hash_subqueries(schemas, supergraph_schema_hash);
-=======
-                    node.hash_subqueries(subgraph_schemas);
-                }
-                if let Some(node) = else_clause.as_mut() {
-                    node.hash_subqueries(subgraph_schemas);
->>>>>>> 0137e0cf
+                    node.hash_subqueries(subgraph_schemas, supergraph_schema_hash);
                 }
             }
         }
