//! Calls out to nodejs query planner

use std::collections::HashMap;
use std::fmt::Debug;
use std::fmt::Write;
use std::sync::Arc;

use apollo_compiler::ast;
use apollo_compiler::validation::Valid;
use apollo_compiler::ExecutableDocument;
use apollo_federation::query_plan::query_planner::QueryPlanner;
use futures::future::BoxFuture;
use opentelemetry_api::metrics::MeterProvider as _;
use opentelemetry_api::metrics::ObservableGauge;
use opentelemetry_api::KeyValue;
use router_bridge::planner::IncrementalDeliverySupport;
use router_bridge::planner::PlanOptions;
use router_bridge::planner::PlanSuccess;
use router_bridge::planner::Planner;
use router_bridge::planner::QueryPlannerConfig;
use router_bridge::planner::QueryPlannerDebugConfig;
use router_bridge::planner::UsageReporting;
use serde::Deserialize;
use serde_json_bytes::Map;
use serde_json_bytes::Value;
use tower::Service;

use super::PlanNode;
use super::QueryKey;
use crate::apollo_studio_interop::generate_usage_reporting;
use crate::apollo_studio_interop::UsageReportingComparisonResult;
use crate::configuration::ApolloMetricsGenerationMode;
use crate::configuration::QueryPlannerMode;
use crate::error::PlanErrors;
use crate::error::QueryPlannerError;
use crate::error::SchemaError;
use crate::error::ServiceBuildError;
use crate::executable::USING_CATCH_UNWIND;
use crate::graphql;
use crate::introspection::Introspection;
use crate::json_ext::Object;
use crate::json_ext::Path;
use crate::metrics::meter_provider;
use crate::plugins::authorization::AuthorizationPlugin;
use crate::plugins::authorization::CacheKeyMetadata;
use crate::plugins::authorization::UnauthorizedPaths;
use crate::plugins::progressive_override::LABELS_TO_OVERRIDE_KEY;
use crate::query_planner::fetch::QueryHash;
use crate::query_planner::fetch::SubgraphSchemas;
use crate::query_planner::labeler::add_defer_labels;
use crate::services::layers::query_analysis::ParsedDocument;
use crate::services::layers::query_analysis::ParsedDocumentInner;
use crate::services::QueryPlannerContent;
use crate::services::QueryPlannerRequest;
use crate::services::QueryPlannerResponse;
use crate::spec::query::change::QueryHashVisitor;
use crate::spec::Query;
use crate::spec::Schema;
use crate::spec::SpecError;
use crate::Configuration;

#[derive(Clone)]
/// A query planner that calls out to the nodejs router-bridge query planner.
///
/// No caching is performed. To cache, wrap in a [`CachingQueryPlanner`].
pub(crate) struct BridgeQueryPlanner {
    planner: PlannerMode,
    schema: Arc<Schema>,
    subgraph_schemas: Arc<HashMap<String, Arc<Valid<apollo_compiler::Schema>>>>,
    introspection: Option<Arc<Introspection>>,
    configuration: Arc<Configuration>,
    enable_authorization_directives: bool,
    _federation_instrument: ObservableGauge<u64>,
}

#[derive(Clone)]
enum PlannerMode {
    Js(Arc<Planner<QueryPlanResult>>),
    Both {
        js: Arc<Planner<QueryPlanResult>>,
        rust: Arc<QueryPlanner>,
    },
    Rust {
        rust: Arc<QueryPlanner>,
        // TODO: remove when those other uses are fully ported to Rust
        js_for_api_schema_and_introspection_and_operation_signature: Arc<Planner<QueryPlanResult>>,
    },
}

fn federation_version_instrument(federation_version: Option<i64>) -> ObservableGauge<u64> {
    meter_provider()
        .meter("apollo/router")
        .u64_observable_gauge("apollo.router.supergraph.federation")
        .with_callback(move |observer| {
            observer.observe(
                1,
                &[KeyValue::new(
                    "federation.version",
                    federation_version.unwrap_or(0),
                )],
            );
        })
        .init()
}

impl PlannerMode {
    async fn new(
        schema: &Schema,
        configuration: &Configuration,
    ) -> Result<Self, ServiceBuildError> {
        Ok(match configuration.experimental_query_planner_mode {
            QueryPlannerMode::New => Self::Rust {
                js_for_api_schema_and_introspection_and_operation_signature: Self::js(
                    &schema.raw_sdl,
                    configuration,
                )
                .await?,
                rust: Self::rust(schema, configuration)?,
            },
            QueryPlannerMode::Legacy => Self::Js(Self::js(&schema.raw_sdl, configuration).await?),
            QueryPlannerMode::Both => Self::Both {
                js: Self::js(&schema.raw_sdl, configuration).await?,
                rust: Self::rust(schema, configuration)?,
            },
        })
    }

    fn from_js(
        js: Arc<Planner<QueryPlanResult>>,
        schema: &Schema,
        configuration: &Configuration,
    ) -> Result<Self, ServiceBuildError> {
        Ok(match configuration.experimental_query_planner_mode {
            QueryPlannerMode::New => Self::Rust {
                js_for_api_schema_and_introspection_and_operation_signature: js,
                rust: Self::rust(schema, configuration)?,
            },
            QueryPlannerMode::Legacy => Self::Js(js),
            QueryPlannerMode::Both => Self::Both {
                js,
                rust: Self::rust(schema, configuration)?,
            },
        })
    }

    fn rust(
        schema: &Schema,
        configuration: &Configuration,
    ) -> Result<Arc<QueryPlanner>, ServiceBuildError> {
        let config = apollo_federation::query_plan::query_planner::QueryPlannerConfig {
            reuse_query_fragments: configuration
                .supergraph
                .reuse_query_fragments
                .unwrap_or(true),
            subgraph_graphql_validation: false,
            incremental_delivery:
                apollo_federation::query_plan::query_planner::QueryPlanIncrementalDeliveryConfig {
                    enable_defer: configuration.supergraph.defer_support,
                },
            debug: Default::default(),
        };
        Ok(Arc::new(QueryPlanner::new(
            schema.federation_supergraph(),
            config,
        )?))
    }

    async fn js(
        sdl: &str,
        configuration: &Configuration,
    ) -> Result<Arc<Planner<QueryPlanResult>>, ServiceBuildError> {
        let planner = Planner::new(
            sdl.to_owned(),
            QueryPlannerConfig {
                reuse_query_fragments: configuration.supergraph.reuse_query_fragments,
                generate_query_fragments: Some(configuration.supergraph.generate_query_fragments),
                incremental_delivery: Some(IncrementalDeliverySupport {
                    enable_defer: Some(configuration.supergraph.defer_support),
                }),
                graphql_validation: false,
                debug: Some(QueryPlannerDebugConfig {
                    bypass_planner_for_single_subgraph: None,
                    max_evaluated_plans: configuration
                        .supergraph
                        .query_planning
                        .experimental_plans_limit
                        .or(Some(10000)),
                    paths_limit: configuration
                        .supergraph
                        .query_planning
                        .experimental_paths_limit,
                }),
                type_conditioned_fetching: configuration.experimental_type_conditioned_fetching,
            },
        )
        .await?;
        Ok(Arc::new(planner))
    }

    fn js_for_api_schema_and_introspection_and_operation_signature(
        &self,
    ) -> &Arc<Planner<QueryPlanResult>> {
        match self {
            PlannerMode::Js(js) => js,
            PlannerMode::Both { js, .. } => js,
            PlannerMode::Rust {
                js_for_api_schema_and_introspection_and_operation_signature,
                ..
            } => js_for_api_schema_and_introspection_and_operation_signature,
        }
    }

    async fn plan(
        &self,
        schema: &Schema,
        filtered_query: String,
        operation: Option<String>,
        plan_options: PlanOptions,
    ) -> Result<PlanSuccess<QueryPlanResult>, QueryPlannerError> {
        match self {
            PlannerMode::Js(js) => js
                .plan(filtered_query, operation, plan_options)
                .await
                .map_err(QueryPlannerError::RouterBridgeError)?
                .into_result()
                .map_err(|err| QueryPlannerError::from(PlanErrors::from(err))),
            PlannerMode::Rust { rust, .. } => {
                // TODO: avoid reparsing and revalidating
                let document = ExecutableDocument::parse_and_validate(
                    schema.api_schema(),
                    &filtered_query,
                    "query.graphql",
                )
                .map_err(|e| QueryPlannerError::OperationValidationErrors(e.errors.into()))?;

                let plan = rust
                    .build_query_plan(&document, operation.as_deref())
                    .map_err(|e| QueryPlannerError::FederationError(e.to_string()))?;

                // Dummy value overwritten below in `BrigeQueryPlanner::plan`
                // `Configuration::validate` ensures that we only take this path
                // when we also have `ApolloMetricsGenerationMode::New``
                let usage_reporting = UsageReporting {
                    stats_report_key: Default::default(),
                    referenced_fields_by_type: Default::default(),
                };

                Ok(PlanSuccess {
                    usage_reporting,
                    data: QueryPlanResult {
                        formatted_query_plan: Some(plan.to_string()),
                        query_plan: (&plan).into(),
                    },
                })
            }
            PlannerMode::Both { js, rust } => {
                // TODO: avoid reparsing and revalidating
                let document = ExecutableDocument::parse_and_validate(
                    schema.api_schema(),
                    &filtered_query,
                    "query.graphql",
                )
                .map_err(|e| QueryPlannerError::OperationValidationErrors(e.errors.into()))?;

                // TODO: once the Rust query planner does not use `todo!()` anymore,
                // remove `USING_CATCH_UNWIND` and this use of `catch_unwind`.
                let rust_result = std::panic::catch_unwind(|| {
                    USING_CATCH_UNWIND.set(true);
                    let result = rust.build_query_plan(&document, operation.as_deref());
                    USING_CATCH_UNWIND.set(false);
                    result
                })
                .unwrap_or_else(|panic| {
                    USING_CATCH_UNWIND.set(false);
                    Err(
                        apollo_federation::error::FederationError::SingleFederationError(
                            apollo_federation::error::SingleFederationError::Internal {
                                message: format!(
                                    "query planner panicked: {}",
                                    panic
                                        .downcast_ref::<String>()
                                        .map(|s| s.as_str())
                                        .or_else(|| panic.downcast_ref::<&str>().copied())
                                        .unwrap_or_default()
                                ),
                            },
                        ),
                    )
                });

                let js_result = js
                    .plan(filtered_query, operation, plan_options)
                    .await
                    .map_err(QueryPlannerError::RouterBridgeError)?
                    .into_result()
                    .map_err(PlanErrors::from);

                let is_matched;
                match (&js_result, &rust_result) {
                    (Err(js_error), Ok(_)) => {
                        tracing::warn!("JS query planner error: {}", js_error);
                        is_matched = false;
                    }
                    (Ok(_), Err(rust_error)) => {
                        tracing::warn!("Rust query planner error: {}", rust_error);
                        is_matched = false;
                    }
                    (Err(_), Err(_)) => {
                        is_matched = true;
                    }

                    (Ok(js_plan), Ok(rust_plan)) => {
                        is_matched = js_plan.data.query_plan == rust_plan.into();
                        if !is_matched {
                            // TODO: tracing::debug!(diff)
                        }
                    }
                }

                u64_counter!(
                    "apollo.router.operations.query_planner.both",
                    "Comparing JS v.s. Rust query plans",
                    1,
                    "generation.is_matched" = is_matched,
                    "generation.js_error" = js_result.is_err(),
                    "generation.rust_error" = rust_result.is_err()
                );

                Ok(js_result?)
            }
        }
    }

    async fn subgraphs(
        &self,
    ) -> Result<HashMap<String, Arc<Valid<apollo_compiler::Schema>>>, ServiceBuildError> {
        let js = match self {
            PlannerMode::Js(js) => js,
            PlannerMode::Both { js, .. } => js,
            PlannerMode::Rust { rust, .. } => {
                return Ok(rust
                    .subgraph_schemas()
                    .iter()
                    .map(|(name, schema)| (name.to_string(), Arc::new(schema.schema().clone())))
                    .collect())
            }
        };
        js.subgraphs()
            .await?
            .into_iter()
            .map(|(name, schema_str)| {
                let schema = apollo_compiler::Schema::parse_and_validate(schema_str, "")
                    .map_err(|errors| SchemaError::Validate(errors.into()))?;
                Ok((name, Arc::new(schema)))
            })
            .collect()
    }
}

impl BridgeQueryPlanner {
    pub(crate) async fn new(
        sdl: String,
        configuration: Arc<Configuration>,
    ) -> Result<Self, ServiceBuildError> {
        let schema = Schema::parse(&sdl, &configuration)?;
        let planner = PlannerMode::new(&schema, &configuration).await?;

        let api_schema_string = match configuration.experimental_api_schema_generation_mode {
            crate::configuration::ApiSchemaMode::Legacy => {
                let api_schema = planner
                    .js_for_api_schema_and_introspection_and_operation_signature()
                    .api_schema()
                    .await?;
                api_schema.schema
            }
            crate::configuration::ApiSchemaMode::New => schema.create_api_schema(&configuration)?,

            crate::configuration::ApiSchemaMode::Both => {
                let js_result = planner
                    .js_for_api_schema_and_introspection_and_operation_signature()
                    .api_schema()
                    .await
                    .map(|api_schema| api_schema.schema);
                let rust_result = schema.create_api_schema(&configuration);

                let is_matched;
                match (&js_result, &rust_result) {
                    (Err(js_error), Ok(_)) => {
                        tracing::warn!("JS API schema error: {}", js_error);
                        is_matched = false;
                    }
                    (Ok(_), Err(rs_error)) => {
                        tracing::warn!("Rust API schema error: {}", rs_error);
                        is_matched = false;
                    }
                    (Ok(left), Ok(right)) => {
                        // To compare results, we re-parse, standardize, and print with apollo-rs,
                        // so the formatting is identical.
                        let (left, right) = if let (Ok(parsed_left), Ok(parsed_right)) = (
                            apollo_compiler::Schema::parse(left, "js.graphql"),
                            apollo_compiler::Schema::parse(right, "rust.graphql"),
                        ) {
                            (
                                standardize_schema(parsed_left).to_string(),
                                standardize_schema(parsed_right).to_string(),
                            )
                        } else {
                            (left.clone(), right.clone())
                        };
                        is_matched = left == right;
                        if !is_matched {
                            let differences = diff::lines(&left, &right);
                            tracing::debug!(
                                "different API schema between apollo-federation and router-bridge:\n{}",
                                render_diff(&differences),
                            );
                        }
                    }
                    (Err(_), Err(_)) => {
                        is_matched = true;
                    }
                }

                u64_counter!(
                    "apollo.router.lifecycle.api_schema",
                    "Comparing JS v.s. Rust API schema generation",
                    1,
                    "generation.is_matched" = is_matched,
                    "generation.js_error" = js_result.is_err(),
                    "generation.rust_error" = rust_result.is_err()
                );

                js_result?
            }
        };
        let api_schema = Schema::parse_compiler_schema(&api_schema_string)?;

        let schema = Arc::new(schema.with_api_schema(api_schema));

        let subgraph_schemas = Arc::new(planner.subgraphs().await?);

        let introspection = if configuration.supergraph.introspection {
            Some(Arc::new(
                Introspection::new(
                    planner
                        .js_for_api_schema_and_introspection_and_operation_signature()
                        .clone(),
                )
                .await?,
            ))
        } else {
            None
        };

        let enable_authorization_directives =
            AuthorizationPlugin::enable_directives(&configuration, &schema)?;
        let federation_instrument = federation_version_instrument(schema.federation_version());
        Ok(Self {
            planner,
            schema,
            subgraph_schemas,
            introspection,
            enable_authorization_directives,
            configuration,
            _federation_instrument: federation_instrument,
        })
    }

    pub(crate) async fn new_from_planner(
        old_planner: Arc<Planner<QueryPlanResult>>,
        schema: String,
        configuration: Arc<Configuration>,
    ) -> Result<Self, ServiceBuildError> {
        let planner = Arc::new(
            old_planner
                .update(
                    schema.clone(),
                    QueryPlannerConfig {
                        incremental_delivery: Some(IncrementalDeliverySupport {
                            enable_defer: Some(configuration.supergraph.defer_support),
                        }),
                        graphql_validation: false,
                        reuse_query_fragments: configuration.supergraph.reuse_query_fragments,
                        generate_query_fragments: Some(
                            configuration.supergraph.generate_query_fragments,
                        ),
                        debug: Some(QueryPlannerDebugConfig {
                            bypass_planner_for_single_subgraph: None,
                            max_evaluated_plans: configuration
                                .supergraph
                                .query_planning
                                .experimental_plans_limit
                                .or(Some(10000)),
                            paths_limit: configuration
                                .supergraph
                                .query_planning
                                .experimental_paths_limit,
                        }),
                        type_conditioned_fetching: configuration
                            .experimental_type_conditioned_fetching,
                    },
                )
                .await?,
        );

        let api_schema = planner.api_schema().await?;
        let api_schema = Schema::parse_compiler_schema(&api_schema.schema)?;
        let schema = Arc::new(Schema::parse(&schema, &configuration)?.with_api_schema(api_schema));

        let mut subgraph_schemas: HashMap<String, Arc<Valid<apollo_compiler::Schema>>> =
            HashMap::new();
        for (name, schema_str) in planner.subgraphs().await? {
            let schema = apollo_compiler::Schema::parse_and_validate(schema_str, "")
                .map_err(|errors| SchemaError::Validate(errors.into()))?;
            subgraph_schemas.insert(name, Arc::new(schema));
        }
        let subgraph_schemas = Arc::new(subgraph_schemas);

        let introspection = if configuration.supergraph.introspection {
            Some(Arc::new(Introspection::new(planner.clone()).await?))
        } else {
            None
        };

        let enable_authorization_directives =
            AuthorizationPlugin::enable_directives(&configuration, &schema)?;
        let federation_instrument = federation_version_instrument(schema.federation_version());
        let planner = PlannerMode::from_js(planner, &schema, &configuration)?;
        Ok(Self {
            planner,
            schema,
            subgraph_schemas,
            introspection,
            enable_authorization_directives,
            configuration,
            _federation_instrument: federation_instrument,
        })
    }

    pub(crate) fn planner(&self) -> Arc<Planner<QueryPlanResult>> {
        self.planner
            .js_for_api_schema_and_introspection_and_operation_signature()
            .clone()
    }

    pub(crate) fn schema(&self) -> Arc<Schema> {
        self.schema.clone()
    }

    pub(crate) fn subgraph_schemas(
        &self,
    ) -> Arc<HashMap<String, Arc<Valid<apollo_compiler::Schema>>>> {
        self.subgraph_schemas.clone()
    }

    async fn parse_selections(
        &self,
        query: String,
        operation_name: Option<&str>,
        doc: &ParsedDocument,
    ) -> Result<Query, QueryPlannerError> {
        let executable = &doc.executable;
        crate::spec::operation_limits::check(
            &self.configuration,
            &query,
            executable,
            operation_name,
        )?;

        let (fragments, operations, defer_stats, schema_aware_hash) =
            Query::extract_query_information(&self.schema, executable, operation_name)?;

        let subselections = crate::spec::query::subselections::collect_subselections(
            &self.configuration,
            &operations,
            &fragments.map,
            &defer_stats,
        )?;
        Ok(Query {
            string: query,
            fragments,
            operations,
            filtered_query: None,
            unauthorized: UnauthorizedPaths {
                paths: vec![],
                errors: AuthorizationPlugin::log_errors(&self.configuration),
            },
            subselections,
            defer_stats,
            is_original: true,
            schema_aware_hash,
        })
    }

    async fn introspection(&self, query: String) -> Result<QueryPlannerContent, QueryPlannerError> {
        match self.introspection.as_ref() {
            Some(introspection) => {
                let response = introspection
                    .execute(query)
                    .await
                    .map_err(QueryPlannerError::Introspection)?;

                Ok(QueryPlannerContent::Response {
                    response: Box::new(response),
                })
            }
            None => Ok(QueryPlannerContent::IntrospectionDisabled),
        }
    }

    #[allow(clippy::too_many_arguments)]
    async fn plan(
        &self,
        original_query: String,
        filtered_query: String,
        operation: Option<String>,
        key: CacheKeyMetadata,
        selections: Query,
        plan_options: PlanOptions,
        doc: &ParsedDocument,
    ) -> Result<QueryPlannerContent, QueryPlannerError> {
        let mut plan_success = self
            .planner
<<<<<<< HEAD
            .plan(filtered_query.clone(), operation.clone(), plan_options)
            .await
            .map_err(QueryPlannerError::RouterBridgeError)?
            .into_result()
        {
            Ok(mut plan) => {
                plan.data
                    .query_plan
                    .hash_subqueries(&self.subgraph_schemas, &self.schema.raw_sdl);
                plan.data
                    .query_plan
                    .extract_authorization_metadata(&self.schema.definitions, &key);
                plan
            }
            Err(err) => {
                let plan_errors: PlanErrors = err.into();
                return Err(QueryPlannerError::from(plan_errors));
            }
        };
=======
            .plan(
                &self.schema,
                filtered_query.clone(),
                operation.clone(),
                plan_options,
            )
            .await?;
        plan_success
            .data
            .query_plan
            .hash_subqueries(&self.subgraph_schemas);
        plan_success
            .data
            .query_plan
            .extract_authorization_metadata(&self.subgraph_schemas, &key);
>>>>>>> 0137e0cf

        // the `statsReportKey` field should match the original query instead of the filtered query, to index them all under the same query
        let operation_signature = if matches!(
            self.configuration
                .experimental_apollo_metrics_generation_mode,
            ApolloMetricsGenerationMode::Legacy | ApolloMetricsGenerationMode::Both
        ) && original_query != filtered_query
        {
            Some(
                self.planner
                    .js_for_api_schema_and_introspection_and_operation_signature()
                    .operation_signature(original_query.clone(), operation.clone())
                    .await
                    .map_err(QueryPlannerError::RouterBridgeError)?,
            )
        } else {
            None
        };

        match plan_success {
            PlanSuccess {
                data:
                    QueryPlanResult {
                        query_plan: QueryPlan { node: Some(node) },
                        formatted_query_plan,
                    },
                mut usage_reporting,
            } => {
                if let Some(sig) = operation_signature {
                    usage_reporting.stats_report_key = sig;
                }

                if matches!(
                    self.configuration
                        .experimental_apollo_metrics_generation_mode,
                    ApolloMetricsGenerationMode::New | ApolloMetricsGenerationMode::Both
                ) {
                    // If the query is filtered, we want to generate the signature using the original query and generate the
                    // reference using the filtered query. To do this, we need to re-parse the original query here.
                    let signature_doc = if original_query != filtered_query {
                        Query::parse_document(
                            &original_query,
                            operation.clone().as_deref(),
                            &self.schema,
                            &self.configuration,
                        )
                        .unwrap_or(doc.clone())
                    } else {
                        doc.clone()
                    };

                    let generated_usage_reporting = generate_usage_reporting(
                        &signature_doc.executable,
                        &doc.executable,
                        &operation,
                        self.schema.supergraph_schema(),
                    );

                    // Ignore comparison if the operation name is an empty string since there is a known issue where
                    // router behaviour is incorrect in that case, and it also generates incorrect usage reports.
                    // https://github.com/apollographql/router/issues/4837
                    let is_empty_operation_name = operation.map_or(false, |s| s.is_empty());
                    let is_in_both_metrics_mode = matches!(
                        self.configuration
                            .experimental_apollo_metrics_generation_mode,
                        ApolloMetricsGenerationMode::Both
                    );
                    if !is_empty_operation_name && is_in_both_metrics_mode {
                        let comparison_result = generated_usage_reporting.compare(&usage_reporting);

                        if matches!(
                            comparison_result,
                            UsageReportingComparisonResult::StatsReportKeyNotEqual
                                | UsageReportingComparisonResult::BothNotEqual
                        ) {
                            u64_counter!(
                                "apollo.router.operations.telemetry.studio.signature",
                                "The match status of the Apollo reporting signature generated by the JS implementation vs the Rust implementation",
                                1,
                                "generation.is_matched" = "false"
                            );
                            tracing::debug!(
                                "Different signatures generated between router and router-bridge:\n{}\n{}",
                                generated_usage_reporting.result.stats_report_key,
                                usage_reporting.stats_report_key,
                            );
                        } else {
                            u64_counter!(
                                "apollo.router.operations.telemetry.studio.signature",
                                "The match status of the Apollo reporting signature generated by the JS implementation vs the Rust implementation",
                                1,
                                "generation.is_matched" = "true"
                            );
                        }

                        if matches!(
                            comparison_result,
                            UsageReportingComparisonResult::ReferencedFieldsNotEqual
                                | UsageReportingComparisonResult::BothNotEqual
                        ) {
                            u64_counter!(
                                "apollo.router.operations.telemetry.studio.references",
                                "The match status of the Apollo reporting references generated by the JS implementation vs the Rust implementation",
                                1,
                                "generation.is_matched" = "false"
                            );
                            tracing::debug!(
                                "Different referenced fields generated between router and router-bridge:\n{:?}\n{:?}",
                                generated_usage_reporting.result.referenced_fields_by_type,
                                usage_reporting.referenced_fields_by_type,
                            );
                        } else {
                            u64_counter!(
                                "apollo.router.operations.telemetry.studio.references",
                                "The match status of the Apollo reporting references generated by the JS implementation vs the Rust implementation",
                                1,
                                "generation.is_matched" = "true"
                            );
                        }
                    } else if matches!(
                        self.configuration
                            .experimental_apollo_metrics_generation_mode,
                        ApolloMetricsGenerationMode::New
                    ) {
                        usage_reporting.stats_report_key =
                            generated_usage_reporting.result.stats_report_key;
                        usage_reporting.referenced_fields_by_type =
                            generated_usage_reporting.result.referenced_fields_by_type;
                    }
                }

                Ok(QueryPlannerContent::Plan {
                    plan: Arc::new(super::QueryPlan {
                        usage_reporting: Arc::new(usage_reporting),
                        root: node,
                        formatted_query_plan,
                        query: Arc::new(selections),
                    }),
                })
            }
            #[cfg_attr(feature = "failfast", allow(unused_variables))]
            PlanSuccess {
                data:
                    QueryPlanResult {
                        query_plan: QueryPlan { node: None },
                        ..
                    },
                mut usage_reporting,
            } => {
                failfast_debug!("empty query plan");
                if let Some(sig) = operation_signature {
                    usage_reporting.stats_report_key = sig;
                }

                Err(QueryPlannerError::EmptyPlan(usage_reporting))
            }
        }
    }
}

impl Service<QueryPlannerRequest> for BridgeQueryPlanner {
    type Response = QueryPlannerResponse;

    type Error = QueryPlannerError;

    type Future = BoxFuture<'static, Result<Self::Response, Self::Error>>;

    fn poll_ready(
        &mut self,
        _cx: &mut std::task::Context<'_>,
    ) -> std::task::Poll<Result<(), Self::Error>> {
        std::task::Poll::Ready(Ok(()))
    }

    fn call(&mut self, req: QueryPlannerRequest) -> Self::Future {
        let QueryPlannerRequest {
            query: original_query,
            operation_name,
            context,
        } = req;

        let metadata = context
            .extensions()
            .lock()
            .get::<CacheKeyMetadata>()
            .cloned()
            .unwrap_or_default();
        let this = self.clone();
        let fut = async move {
            let mut doc = match context.extensions().lock().get::<ParsedDocument>().cloned() {
                None => return Err(QueryPlannerError::SpecError(SpecError::UnknownFileId)),
                Some(d) => d,
            };

<<<<<<< HEAD
            let api_schema = this.schema.api_schema();
            let api_schema_definitions = &api_schema.definitions;
            match add_defer_labels(api_schema_definitions, &doc.ast) {
=======
            let schema = this.schema.api_schema();
            match add_defer_labels(schema, &doc.ast) {
>>>>>>> 0137e0cf
                Err(e) => {
                    return Err(QueryPlannerError::SpecError(SpecError::TransformError(
                        e.to_string(),
                    )))
                }
                Ok(modified_query) => {
                    let executable_document = modified_query
                        .to_executable_validate(api_schema_definitions)
                        // Assume transformation creates a valid document: ignore conversion errors
                        .map_err(|e| SpecError::ValidationError(e.into()))?;
                    let hash = QueryHashVisitor::hash_query(
                        api_schema_definitions,
                        &api_schema.raw_sdl,
                        &executable_document,
                        operation_name.as_deref(),
                    )
                    .map_err(|e| SpecError::QueryHashing(e.to_string()))?;
                    doc = Arc::new(ParsedDocumentInner {
                        executable: Arc::new(executable_document),
                        ast: modified_query,
                        hash: Arc::new(QueryHash(hash)),
                    });
                    context
                        .extensions()
                        .lock()
                        .insert::<ParsedDocument>(doc.clone());
                }
            }

            let plan_options = PlanOptions {
                override_conditions: context
                    .get(LABELS_TO_OVERRIDE_KEY)
                    .unwrap_or_default()
                    .unwrap_or_default(),
            };

            let res = this
                .get(
                    QueryKey {
                        original_query,
                        filtered_query: doc.ast.to_string(),
                        operation_name: operation_name.to_owned(),
                        metadata,
                        plan_options,
                    },
                    doc,
                )
                .await;

            match res {
                Ok(query_planner_content) => Ok(QueryPlannerResponse::builder()
                    .content(query_planner_content)
                    .context(context)
                    .build()),
                Err(e) => {
                    match &e {
                        QueryPlannerError::PlanningErrors(pe) => {
                            context
                                .extensions()
                                .lock()
                                .insert(Arc::new(pe.usage_reporting.clone()));
                        }
                        QueryPlannerError::SpecError(e) => {
                            context.extensions().lock().insert(Arc::new(UsageReporting {
                                stats_report_key: e.get_error_key().to_string(),
                                referenced_fields_by_type: HashMap::new(),
                            }));
                        }
                        _ => (),
                    }
                    Err(e)
                }
            }
        };

        // Return the response as an immediate future
        Box::pin(fut)
    }
}

// Appease clippy::type_complexity
pub(crate) type FilteredQuery = (Vec<Path>, ast::Document);

impl BridgeQueryPlanner {
    async fn get(
        &self,
        mut key: QueryKey,
        mut doc: ParsedDocument,
    ) -> Result<QueryPlannerContent, QueryPlannerError> {
        let filter_res = if self.enable_authorization_directives {
            match AuthorizationPlugin::filter_query(&self.configuration, &key, &self.schema) {
                Err(QueryPlannerError::Unauthorized(unauthorized_paths)) => {
                    let response = graphql::Response::builder()
                        .data(Object::new())
                        .errors(
                            unauthorized_paths
                                .into_iter()
                                .map(|path| {
                                    graphql::Error::builder()
                                        .message("Unauthorized field or type")
                                        .path(path)
                                        .extension_code("UNAUTHORIZED_FIELD_OR_TYPE")
                                        .build()
                                })
                                .collect(),
                        )
                        .build();
                    return Ok(QueryPlannerContent::Response {
                        response: Box::new(response),
                    });
                }
                other => other?,
            }
        } else {
            None
        };

        let mut selections = self
            .parse_selections(
                key.original_query.clone(),
                key.operation_name.as_deref(),
                &doc,
            )
            .await?;

        if let Some((unauthorized_paths, new_doc)) = filter_res {
            key.filtered_query = new_doc.to_string();
            let executable_document = new_doc
                .to_executable_validate(self.schema.api_schema())
                .map_err(|e| SpecError::ValidationError(e.into()))?;
            let hash = QueryHashVisitor::hash_query(
<<<<<<< HEAD
                &self.schema.definitions,
                &self.schema.raw_sdl,
=======
                self.schema.supergraph_schema(),
>>>>>>> 0137e0cf
                &executable_document,
                key.operation_name.as_deref(),
            )
            .map_err(|e| SpecError::QueryHashing(e.to_string()))?;
            doc = Arc::new(ParsedDocumentInner {
                executable: Arc::new(executable_document),
                ast: new_doc,
                hash: Arc::new(QueryHash(hash)),
            });
            selections.unauthorized.paths = unauthorized_paths;
        }

        if selections.contains_introspection() {
            // It can happen if you have a statically skipped query like { get @skip(if: true) { id name }} because it will be statically filtered with {}
            if selections
                .operations
                .first()
                .map(|op| op.selection_set.is_empty())
                .unwrap_or_default()
            {
                return Ok(QueryPlannerContent::Response {
                    response: Box::new(
                        graphql::Response::builder()
                            .data(Value::Object(Default::default()))
                            .build(),
                    ),
                });
            }
            // If we have only one operation containing only the root field `__typename`
            // (possibly aliased or repeated). (This does mean we fail to properly support
            // {"query": "query A {__typename} query B{somethingElse}", "operationName":"A"}.)
            if let Some(output_keys) = selections
                .operations
                .first()
                .and_then(|op| op.is_only_typenames_with_output_keys())
            {
                let operation_name = selections.operations[0].kind().to_string();
                let data: Value = Value::Object(Map::from_iter(
                    output_keys
                        .into_iter()
                        .map(|key| (key, Value::String(operation_name.clone().into()))),
                ));
                return Ok(QueryPlannerContent::Response {
                    response: Box::new(graphql::Response::builder().data(data).build()),
                });
            } else {
                return self.introspection(key.original_query).await;
            }
        }

        if key.filtered_query != key.original_query {
            let mut filtered = self
                .parse_selections(
                    key.filtered_query.clone(),
                    key.operation_name.as_deref(),
                    &doc,
                )
                .await?;
            filtered.is_original = false;
            selections.filtered_query = Some(Arc::new(filtered));
        }

        self.plan(
            key.original_query,
            key.filtered_query,
            key.operation_name,
            key.metadata,
            selections,
            key.plan_options,
            &doc,
        )
        .await
    }
}

/// Data coming from the `plan` method on the router_bridge
#[derive(Debug, PartialEq, Deserialize)]
#[serde(rename_all = "camelCase")]
pub(crate) struct QueryPlanResult {
    pub(super) formatted_query_plan: Option<String>,
    pub(super) query_plan: QueryPlan,
}

#[derive(Debug, PartialEq, Deserialize)]
#[serde(rename_all = "camelCase")]
/// The root query plan container.
pub(super) struct QueryPlan {
    /// The hierarchical nodes that make up the query plan
    pub(super) node: Option<PlanNode>,
}

impl QueryPlan {
<<<<<<< HEAD
    fn hash_subqueries(
        &mut self,
        schemas: &HashMap<String, Arc<Valid<apollo_compiler::Schema>>>,
        supergraph_schema_hash: &str,
    ) {
        if let Some(node) = self.node.as_mut() {
            node.hash_subqueries(schemas, supergraph_schema_hash);
=======
    fn hash_subqueries(&mut self, subgraph_schemas: &SubgraphSchemas) {
        if let Some(node) = self.node.as_mut() {
            node.hash_subqueries(subgraph_schemas);
>>>>>>> 0137e0cf
        }
    }

    fn extract_authorization_metadata(
        &mut self,
        subgraph_schemas: &SubgraphSchemas,
        key: &CacheKeyMetadata,
    ) {
        if let Some(node) = self.node.as_mut() {
            node.extract_authorization_metadata(subgraph_schemas, key);
        }
    }
}

fn standardize_schema(mut schema: apollo_compiler::Schema) -> apollo_compiler::Schema {
    use apollo_compiler::schema::ExtendedType;

    fn standardize_value_for_comparison(value: &mut apollo_compiler::ast::Value) {
        use apollo_compiler::ast::Value;
        match value {
            Value::Object(object) => {
                for (_name, value) in object.iter_mut() {
                    standardize_value_for_comparison(value.make_mut());
                }
                object.sort_by_key(|(name, _value)| name.clone());
            }
            Value::List(list) => {
                for value in list {
                    standardize_value_for_comparison(value.make_mut());
                }
            }
            _ => {}
        }
    }

    fn standardize_directive_for_comparison(directive: &mut apollo_compiler::ast::Directive) {
        for arg in &mut directive.arguments {
            standardize_value_for_comparison(arg.make_mut().value.make_mut());
        }
        directive
            .arguments
            .sort_by_cached_key(|arg| arg.name.to_ascii_lowercase());
    }

    for ty in schema.types.values_mut() {
        match ty {
            ExtendedType::Object(object) => {
                let object = object.make_mut();
                object.fields.sort_keys();
                for field in object.fields.values_mut() {
                    let field = field.make_mut();
                    for arg in &mut field.arguments {
                        let arg = arg.make_mut();
                        if let Some(value) = &mut arg.default_value {
                            standardize_value_for_comparison(value.make_mut());
                        }
                        for directive in &mut arg.directives {
                            standardize_directive_for_comparison(directive.make_mut());
                        }
                    }
                    field
                        .arguments
                        .sort_by_cached_key(|arg| arg.name.to_ascii_lowercase());
                    for directive in &mut field.directives {
                        standardize_directive_for_comparison(directive.make_mut());
                    }
                }
                for directive in &mut object.directives.0 {
                    standardize_directive_for_comparison(directive.make_mut());
                }
            }
            ExtendedType::Interface(interface) => {
                let interface = interface.make_mut();
                interface.fields.sort_keys();
                for field in interface.fields.values_mut() {
                    let field = field.make_mut();
                    for arg in &mut field.arguments {
                        let arg = arg.make_mut();
                        if let Some(value) = &mut arg.default_value {
                            standardize_value_for_comparison(value.make_mut());
                        }
                        for directive in &mut arg.directives {
                            standardize_directive_for_comparison(directive.make_mut());
                        }
                    }
                    field
                        .arguments
                        .sort_by_cached_key(|arg| arg.name.to_ascii_lowercase());
                    for directive in &mut field.directives {
                        standardize_directive_for_comparison(directive.make_mut());
                    }
                }
                for directive in &mut interface.directives.0 {
                    standardize_directive_for_comparison(directive.make_mut());
                }
            }
            ExtendedType::InputObject(input_object) => {
                let input_object = input_object.make_mut();
                input_object.fields.sort_keys();
                for field in input_object.fields.values_mut() {
                    let field = field.make_mut();
                    if let Some(value) = &mut field.default_value {
                        standardize_value_for_comparison(value.make_mut());
                    }
                    for directive in &mut field.directives {
                        standardize_directive_for_comparison(directive.make_mut());
                    }
                }
                for directive in &mut input_object.directives {
                    standardize_directive_for_comparison(directive.make_mut());
                }
            }
            ExtendedType::Enum(enum_) => {
                let enum_ = enum_.make_mut();
                enum_.values.sort_keys();
                for directive in &mut enum_.directives {
                    standardize_directive_for_comparison(directive.make_mut());
                }
            }
            ExtendedType::Union(union_) => {
                let union_ = union_.make_mut();
                for directive in &mut union_.directives {
                    standardize_directive_for_comparison(directive.make_mut());
                }
            }
            ExtendedType::Scalar(scalar) => {
                let scalar = scalar.make_mut();
                for directive in &mut scalar.directives {
                    standardize_directive_for_comparison(directive.make_mut());
                }
            }
        }
    }

    schema
        .directive_definitions
        .sort_by_cached_key(|key, _value| key.to_ascii_lowercase());
    schema
        .types
        .sort_by_cached_key(|key, _value| key.to_ascii_lowercase());

    schema
}

fn render_diff(differences: &[diff::Result<&str>]) -> String {
    let mut output = String::new();
    for diff_line in differences {
        match diff_line {
            diff::Result::Left(l) => {
                let trimmed = l.trim();
                if !trimmed.starts_with('#') && !trimmed.is_empty() {
                    writeln!(&mut output, "-{l}").expect("write will never fail");
                } else {
                    writeln!(&mut output, " {l}").expect("write will never fail");
                }
            }
            diff::Result::Both(l, _) => {
                writeln!(&mut output, " {l}").expect("write will never fail");
            }
            diff::Result::Right(r) => {
                let trimmed = r.trim();
                if trimmed != "---" && !trimmed.is_empty() {
                    writeln!(&mut output, "+{r}").expect("write will never fail");
                }
            }
        }
    }
    output
}

#[cfg(test)]
mod tests {
    use std::fs;
    use std::path::PathBuf;

    use serde_json::json;
    use test_log::test;
    use tower::Service;
    use tower::ServiceExt;

    use super::*;
    use crate::metrics::FutureMetricsExt as _;
    use crate::services::supergraph;
    use crate::spec::query::subselections::SubSelectionKey;
    use crate::spec::query::subselections::SubSelectionValue;

    const EXAMPLE_SCHEMA: &str = include_str!("testdata/schema.graphql");

    #[test(tokio::test)]
    async fn test_plan() {
        let result = plan(
            EXAMPLE_SCHEMA,
            include_str!("testdata/query.graphql"),
            include_str!("testdata/query.graphql"),
            None,
            PlanOptions::default(),
        )
        .await
        .unwrap();

        if let QueryPlannerContent::Plan { plan, .. } = result {
            insta::with_settings!({sort_maps => true}, {
                insta::assert_json_snapshot!("plan_usage_reporting", plan.usage_reporting);
            });
            insta::assert_debug_snapshot!("plan_root", plan.root);
        } else {
            panic!()
        }
    }

    #[test]
    fn empty_query_plan() {
        serde_json::from_value::<QueryPlan>(json!({ "plan": { "kind": "QueryPlan"} } )).expect(
            "If this test fails, It probably means QueryPlan::node isn't an Option anymore.\n
                 Introspection queries return an empty QueryPlan, so the node field needs to remain optional.",
        );
    }

    #[test(tokio::test)]
    async fn federation_versions() {
        async {
            let _planner = BridgeQueryPlanner::new(
                include_str!("../testdata/minimal_supergraph.graphql").into(),
                Default::default(),
            )
            .await
            .unwrap();

            assert_gauge!(
                "apollo.router.supergraph.federation",
                1,
                federation.version = 1
            );
        }
        .with_metrics()
        .await;

        async {
            let _planner = BridgeQueryPlanner::new(
                include_str!("../testdata/minimal_fed2_supergraph.graphql").into(),
                Default::default(),
            )
            .await
            .unwrap();

            assert_gauge!(
                "apollo.router.supergraph.federation",
                1,
                federation.version = 2
            );
        }
        .with_metrics()
        .await;
    }

    #[test(tokio::test)]
    async fn empty_query_plan_should_be_a_planner_error() {
        let schema = Schema::parse_test(EXAMPLE_SCHEMA, &Default::default()).unwrap();
        let query = include_str!("testdata/unknown_introspection_query.graphql");

        let planner = BridgeQueryPlanner::new(EXAMPLE_SCHEMA.to_string(), Default::default())
            .await
            .unwrap();

        let doc = Query::parse_document(query, None, &schema, &Configuration::default()).unwrap();

        let selections = planner
            .parse_selections(query.to_string(), None, &doc)
            .await
            .unwrap();
        let err =
            // test the planning part separately because it is a valid introspection query
            // it should be caught by the introspection part, but just in case, we check
            // that the query planner would return an empty plan error if it received an
            // introspection query
            planner.plan(
                include_str!("testdata/unknown_introspection_query.graphql").to_string(),
                include_str!("testdata/unknown_introspection_query.graphql").to_string(),
                None,
                CacheKeyMetadata::default(),
                selections,
                PlanOptions::default(),
                &doc,
            )
            .await
            .unwrap_err();

        match err {
            QueryPlannerError::EmptyPlan(usage_reporting) => {
                insta::with_settings!({sort_maps => true}, {
                    insta::assert_json_snapshot!("empty_query_plan_usage_reporting", usage_reporting);
                });
            }
            e => {
                panic!("empty plan should have returned an EmptyPlanError: {e:?}");
            }
        }
    }

    #[test(tokio::test)]
    async fn test_plan_error() {
        let result = plan(EXAMPLE_SCHEMA, "", "", None, PlanOptions::default()).await;

        assert_eq!(
            "couldn't plan query: query validation errors: Syntax Error: Unexpected <EOF>.",
            result.unwrap_err().to_string()
        );
    }

    #[test(tokio::test)]
    async fn test_single_aliased_root_typename() {
        let result = plan(
            EXAMPLE_SCHEMA,
            "{ x: __typename }",
            "{ x: __typename }",
            None,
            PlanOptions::default(),
        )
        .await
        .unwrap();
        if let QueryPlannerContent::Response { response } = result {
            assert_eq!(
                r#"{"data":{"x":"Query"}}"#,
                serde_json::to_string(&response).unwrap()
            )
        } else {
            panic!();
        }
    }

    #[test(tokio::test)]
    async fn test_two_root_typenames() {
        let result = plan(
            EXAMPLE_SCHEMA,
            "{ x: __typename __typename }",
            "{ x: __typename __typename }",
            None,
            PlanOptions::default(),
        )
        .await
        .unwrap();
        if let QueryPlannerContent::Response { response } = result {
            assert_eq!(
                r#"{"data":{"x":"Query","__typename":"Query"}}"#,
                serde_json::to_string(&response).unwrap()
            )
        } else {
            panic!();
        }
    }

    #[test(tokio::test)]
    async fn test_subselections() {
        macro_rules! s {
            ($query: expr) => {
                insta::assert_snapshot!(subselections_keys($query).await);
            };
        }
        s!("query Q { me { username name { first last }}}");
        s!(r#"query Q { me {
            username
            name {
                first
                ... @defer(label: "A") { last }
            }
        }}"#);
        s!(r#"query Q { me {
            username
            name {
                ... @defer(label: "A") { first }
                ... @defer(label: "B") { last }
            }
        }}"#);
        // Aliases
        // FIXME: uncomment myName alias when this is fixed:
        // https://github.com/apollographql/router/issues/3263
        s!(r#"query Q { me {
            username
            # myName:
             name {
                firstName: first
                ... @defer(label: "A") { lastName: last }
            }
        }}"#);
        // Arguments
        s!(r#"query Q { user(id: 42) {
            username
            name {
                first
                ... @defer(label: "A") { last }
            }
        }}"#);
        // Type condition
        s!(r#"query Q { me {
            username
            ... on User {
                name {
                    first
                    ... @defer(label: "A") { last }
                }
            }
        }}"#);
        s!(r#"query Q { me {
            username
            ... on User @defer(label: "A") {
                name { first last }
            }
        }}"#);
        s!(r#"query Q { me {
            username
            ... @defer(label: "A") {
                ... on User {
                    name { first last }
                }
            }
        }}"#);
        // Array + argument
        s!(r#"query Q { me {
            id
            reviews {
                id
                ... @defer(label: "A") { body(format: true) }
            }
        }}"#);
        // Fragment spread becomes inline fragment
        s!(r#"
            query Q { me { username name { ... FirstLast @defer(label: "A") }}}
            fragment FirstLast on Name { first last }
        "#);
        s!(r#"
            query Q { me { username name { ... FirstLast @defer(label: "A") }}}
            fragment FirstLast on Name { first ... @defer(label: "B") { last }}
        "#);
        // Nested
        s!(r#"query Q { me {
            username
            ... @defer(label: "A") { name {
                first
                ... @defer(label: "B") { last }
            }}
        }}"#);
        s!(r#"query Q { me {
            id
            ... @defer(label: "A") {
                username
                ... @defer(label: "B") { name {
                    first
                    ... @defer(label: "C") { last }
                }}
            }
        }}"#);
        // Conditional
        s!(r#"query Q($d1:Boolean!) { me {
            username
            name {
                first
                ... @defer(if: $d1, label: "A") { last }
            }
        }}"#);
        s!(r#"query Q($d1:Boolean!, $d2:Boolean!) { me {
            username
            ... @defer(if: $d1, label: "A") { name {
                first
                ... @defer(if: $d2, label: "B") { last }
            }}
        }}"#);
        s!(r#"query Q($d1:Boolean!, $d2:Boolean!) { me {
            username
            name {
                ... @defer(if: $d1, label: "A") { first }
                ... @defer(if: $d2, label: "B") { last }
            }
        }}"#);
        // Mixed conditional and unconditional
        s!(r#"query Q($d1:Boolean!) { me {
            username
            name {
                ... @defer(label: "A") { first }
                ... @defer(if: $d1, label: "B") { last }
            }
        }}"#);
        // Include/skip
        s!(r#"query Q($s1:Boolean!) { me {
            username
            name {
                ... @defer(label: "A") {
                    first
                    last @skip(if: $s1)
                }
            }
        }}"#);
    }

    async fn subselections_keys(query: &str) -> String {
        fn check_query_plan_coverage(
            node: &PlanNode,
            parent_label: Option<&str>,
            subselections: &HashMap<SubSelectionKey, SubSelectionValue>,
        ) {
            match node {
                PlanNode::Defer { primary, deferred } => {
                    if let Some(subselection) = primary.subselection.clone() {
                        assert!(
                            subselections
                                .keys()
                                .any(|k| k.defer_label.as_deref() == parent_label),
                            "Missing key: '{:?}' '{}' in {:?}",
                            parent_label,
                            subselection,
                            subselections.keys().collect::<Vec<_>>()
                        );
                    }
                    for deferred in deferred {
                        if let Some(subselection) = deferred.subselection.clone() {
                            let path = deferred.query_path.clone();
                            assert!(
                                subselections
                                    .keys()
                                    .any(|k| k.defer_label.as_deref() == deferred.label.as_deref()),
                                "Missing key: '{}' '{:?}' '{}'",
                                path,
                                deferred.label,
                                subselection
                            );
                        }
                        if let Some(node) = &deferred.node {
                            check_query_plan_coverage(
                                node,
                                deferred.label.as_ref().map(|l| l.as_str()),
                                subselections,
                            )
                        }
                    }
                }
                PlanNode::Sequence { nodes } | PlanNode::Parallel { nodes } => {
                    for node in nodes {
                        check_query_plan_coverage(node, parent_label, subselections)
                    }
                }
                PlanNode::Fetch(_) => {}
                PlanNode::Flatten(flatten) => {
                    check_query_plan_coverage(&flatten.node, parent_label, subselections)
                }
                PlanNode::Condition {
                    condition: _,
                    if_clause,
                    else_clause,
                } => {
                    if let Some(node) = if_clause {
                        check_query_plan_coverage(node, parent_label, subselections)
                    }
                    if let Some(node) = else_clause {
                        check_query_plan_coverage(node, parent_label, subselections)
                    }
                }
                PlanNode::Subscription { rest, .. } => {
                    if let Some(node) = rest {
                        check_query_plan_coverage(node, parent_label, subselections)
                    }
                }
            }
        }

        fn serialize_selection_set(selection_set: &[crate::spec::Selection], to: &mut String) {
            if let Some((first, rest)) = selection_set.split_first() {
                to.push_str("{ ");
                serialize_selection(first, to);
                for sel in rest {
                    to.push(' ');
                    serialize_selection(sel, to);
                }
                to.push_str(" }");
            }
        }

        fn serialize_selection(selection: &crate::spec::Selection, to: &mut String) {
            match selection {
                crate::spec::Selection::Field {
                    name,
                    alias,
                    selection_set,
                    ..
                } => {
                    if let Some(alias) = alias {
                        to.push_str(alias.as_str());
                        to.push_str(": ");
                    }
                    to.push_str(name.as_str());
                    if let Some(sel) = selection_set {
                        to.push(' ');
                        serialize_selection_set(sel, to)
                    }
                }
                crate::spec::Selection::InlineFragment {
                    type_condition,
                    selection_set,
                    ..
                } => {
                    to.push_str("... on ");
                    to.push_str(type_condition);
                    serialize_selection_set(selection_set, to)
                }
                crate::spec::Selection::FragmentSpread { .. } => unreachable!(),
            }
        }

        let result = plan(EXAMPLE_SCHEMA, query, query, None, PlanOptions::default())
            .await
            .unwrap();
        if let QueryPlannerContent::Plan { plan, .. } = result {
            check_query_plan_coverage(&plan.root, None, &plan.query.subselections);

            let mut keys: Vec<String> = Vec::new();
            for (key, value) in plan.query.subselections.iter() {
                let mut serialized = String::from("query");
                serialize_selection_set(&value.selection_set, &mut serialized);
                keys.push(format!(
                    "{:?} {} {}",
                    key.defer_label, key.defer_conditions.bits, serialized
                ))
            }
            keys.sort();
            keys.join("\n")
        } else {
            panic!()
        }
    }

    async fn plan(
        schema: &str,
        original_query: &str,
        filtered_query: &str,
        operation_name: Option<String>,
        plan_options: PlanOptions,
    ) -> Result<QueryPlannerContent, QueryPlannerError> {
        let mut configuration: Configuration = Default::default();
        configuration.supergraph.introspection = true;
        let configuration = Arc::new(configuration);

        let planner = BridgeQueryPlanner::new(schema.to_string(), configuration.clone())
            .await
            .unwrap();

        let doc = Query::parse_document(
            original_query,
            operation_name.as_deref(),
            &planner.schema(),
            &configuration,
        )
        .unwrap();

        planner
            .get(
                QueryKey {
                    original_query: original_query.to_string(),
                    filtered_query: filtered_query.to_string(),
                    operation_name,
                    metadata: CacheKeyMetadata::default(),
                    plan_options,
                },
                doc,
            )
            .await
    }

    #[test]
    fn router_bridge_dependency_is_pinned() {
        let cargo_manifest: serde_json::Value = basic_toml::from_str(
            &fs::read_to_string(PathBuf::from(&env!("CARGO_MANIFEST_DIR")).join("Cargo.toml"))
                .expect("could not read Cargo.toml"),
        )
        .expect("could not parse Cargo.toml");
        let router_bridge_version = cargo_manifest
            .get("dependencies")
            .expect("Cargo.toml does not contain dependencies")
            .as_object()
            .expect("Cargo.toml dependencies key is not an object")
            .get("router-bridge")
            .expect("Cargo.toml dependencies does not have an entry for router-bridge")
            .as_str()
            .unwrap_or_default();
        assert!(
            router_bridge_version.contains('='),
            "router-bridge in Cargo.toml is not pinned with a '=' prefix"
        );
    }

    #[tokio::test]
    async fn test_both_mode() {
        let mut harness = crate::TestHarness::builder()
            // auth is not relevant here, but supergraph.graphql uses join/v0.1
            // which is not supported by the Rust query planner
            .schema(include_str!("../../tests/fixtures/supergraph-auth.graphql"))
            .configuration_json(serde_json::json!({
                "experimental_query_planner_mode": "both",
            }))
            .unwrap()
            .build_supergraph()
            .await
            .unwrap();

        let request = supergraph::Request::fake_builder()
            .query("{ topProducts { name }}")
            .build()
            .unwrap();
        let mut response = harness.ready().await.unwrap().call(request).await.unwrap();
        assert!(response.response.status().is_success());
        let response = response.next_response().await.unwrap();
        assert!(response.errors.is_empty());
    }
}<|MERGE_RESOLUTION|>--- conflicted
+++ resolved
@@ -621,27 +621,6 @@
     ) -> Result<QueryPlannerContent, QueryPlannerError> {
         let mut plan_success = self
             .planner
-<<<<<<< HEAD
-            .plan(filtered_query.clone(), operation.clone(), plan_options)
-            .await
-            .map_err(QueryPlannerError::RouterBridgeError)?
-            .into_result()
-        {
-            Ok(mut plan) => {
-                plan.data
-                    .query_plan
-                    .hash_subqueries(&self.subgraph_schemas, &self.schema.raw_sdl);
-                plan.data
-                    .query_plan
-                    .extract_authorization_metadata(&self.schema.definitions, &key);
-                plan
-            }
-            Err(err) => {
-                let plan_errors: PlanErrors = err.into();
-                return Err(QueryPlannerError::from(plan_errors));
-            }
-        };
-=======
             .plan(
                 &self.schema,
                 filtered_query.clone(),
@@ -652,12 +631,11 @@
         plan_success
             .data
             .query_plan
-            .hash_subqueries(&self.subgraph_schemas);
+            .hash_subqueries(&self.subgraph_schemas, &self.schema.raw_sdl);
         plan_success
             .data
             .query_plan
             .extract_authorization_metadata(&self.subgraph_schemas, &key);
->>>>>>> 0137e0cf
 
         // the `statsReportKey` field should match the original query instead of the filtered query, to index them all under the same query
         let operation_signature = if matches!(
@@ -852,14 +830,8 @@
                 Some(d) => d,
             };
 
-<<<<<<< HEAD
             let api_schema = this.schema.api_schema();
-            let api_schema_definitions = &api_schema.definitions;
-            match add_defer_labels(api_schema_definitions, &doc.ast) {
-=======
-            let schema = this.schema.api_schema();
-            match add_defer_labels(schema, &doc.ast) {
->>>>>>> 0137e0cf
+            match add_defer_labels(api_schema, &doc.ast) {
                 Err(e) => {
                     return Err(QueryPlannerError::SpecError(SpecError::TransformError(
                         e.to_string(),
@@ -867,12 +839,12 @@
                 }
                 Ok(modified_query) => {
                     let executable_document = modified_query
-                        .to_executable_validate(api_schema_definitions)
+                        .to_executable_validate(api_schema)
                         // Assume transformation creates a valid document: ignore conversion errors
                         .map_err(|e| SpecError::ValidationError(e.into()))?;
                     let hash = QueryHashVisitor::hash_query(
-                        api_schema_definitions,
-                        &api_schema.raw_sdl,
+                        this.schema.supergraph_schema(),
+                        &this.schema.raw_sdl,
                         &executable_document,
                         operation_name.as_deref(),
                     )
@@ -991,12 +963,8 @@
                 .to_executable_validate(self.schema.api_schema())
                 .map_err(|e| SpecError::ValidationError(e.into()))?;
             let hash = QueryHashVisitor::hash_query(
-<<<<<<< HEAD
-                &self.schema.definitions,
+                self.schema.supergraph_schema(),
                 &self.schema.raw_sdl,
-=======
-                self.schema.supergraph_schema(),
->>>>>>> 0137e0cf
                 &executable_document,
                 key.operation_name.as_deref(),
             )
@@ -1089,19 +1057,13 @@
 }
 
 impl QueryPlan {
-<<<<<<< HEAD
     fn hash_subqueries(
         &mut self,
-        schemas: &HashMap<String, Arc<Valid<apollo_compiler::Schema>>>,
+        subgraph_schemas: &SubgraphSchemas,
         supergraph_schema_hash: &str,
     ) {
         if let Some(node) = self.node.as_mut() {
-            node.hash_subqueries(schemas, supergraph_schema_hash);
-=======
-    fn hash_subqueries(&mut self, subgraph_schemas: &SubgraphSchemas) {
-        if let Some(node) = self.node.as_mut() {
-            node.hash_subqueries(subgraph_schemas);
->>>>>>> 0137e0cf
+            node.hash_subqueries(subgraph_schemas, supergraph_schema_hash);
         }
     }
 
