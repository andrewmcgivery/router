--- conflicted
+++ resolved
@@ -112,35 +112,6 @@
         "all"
       ],
       "type": "string"
-<<<<<<< HEAD
-    },
-    "ApiSchemaMode": {
-      "description": "API schema generation modes.",
-      "oneOf": [
-        {
-          "description": "Use the new Rust-based implementation.",
-          "enum": [
-            "new"
-          ],
-          "type": "string"
-        },
-        {
-          "description": "Use the old JavaScript-based implementation.",
-          "enum": [
-            "legacy"
-          ],
-          "type": "string"
-        },
-        {
-          "description": "Use Rust-based and Javascript-based implementations side by side, logging warnings if the implementations disagree.",
-          "enum": [
-            "both"
-          ],
-          "type": "string"
-        }
-      ]
-=======
->>>>>>> 8de6f9ee
     },
     "ApolloMetricsGenerationMode": {
       "description": "Apollo usage report signature and referenced field generation modes.",
@@ -7830,34 +7801,6 @@
         "graphql.operation.type": {
           "default": null,
           "description": "The type of the operation being executed. Examples:\n\n* query * subscription * mutation\n\nRequirement level: Recommended",
-          "nullable": true,
-          "type": "boolean"
-        }
-      },
-      "type": "object"
-    },
-    "extendable_attribute_apollo_router::plugins::telemetry::config_new::cache::CacheInstrumentsConfig_apollo_router::plugins::telemetry::config_new::instruments::Instrument<apollo_router::plugins::telemetry::config_new::cache::attributes::CacheAttributes,_apollo_router::plugins::telemetry::config_new::selectors::SubgraphSelector,_apollo_router::plugins::telemetry::config_new::selectors::SubgraphValue>": {
-      "additionalProperties": {
-        "$ref": "#/definitions/Instrument_for_CacheAttributes_and_SubgraphSelector_and_SubgraphValue",
-        "description": "#/definitions/Instrument_for_CacheAttributes_and_SubgraphSelector_and_SubgraphValue"
-      },
-      "properties": {
-        "apollo.router.operations.entity.cache": {
-          "$ref": "#/definitions/DefaultedStandardInstrument_for_extendable_attribute_apollo_router::plugins::telemetry::config_new::cache::attributes::CacheAttributes_apollo_router::plugins::telemetry::config_new::selectors::SubgraphSelector",
-          "description": "#/definitions/DefaultedStandardInstrument_for_extendable_attribute_apollo_router::plugins::telemetry::config_new::cache::attributes::CacheAttributes_apollo_router::plugins::telemetry::config_new::selectors::SubgraphSelector"
-        }
-      },
-      "type": "object"
-    },
-    "extendable_attribute_apollo_router::plugins::telemetry::config_new::cache::attributes::CacheAttributes_apollo_router::plugins::telemetry::config_new::selectors::SubgraphSelector": {
-      "additionalProperties": {
-        "$ref": "#/definitions/SubgraphSelector",
-        "description": "#/definitions/SubgraphSelector"
-      },
-      "properties": {
-        "entity.type": {
-          "default": null,
-          "description": "Entity type",
           "nullable": true,
           "type": "boolean"
         }
